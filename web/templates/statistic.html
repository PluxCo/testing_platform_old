--- conflicted
+++ resolved
@@ -1,14 +1,8 @@
 {% extends "base.html" %}
 
 {% block prescripts %}
-<<<<<<< HEAD
     <script src="{{ url_for('static', filename='statistic_ext.js') }}"></script>
-=======
->>>>>>> cef2e00b
     <link rel="stylesheet" href="{{ url_for('static', filename='statistic.css') }}">
-{% endblock %}
-
-{% block content %}
     <script>
         config = {
             timeline: {{ timeline | tojson | safe }},
@@ -16,7 +10,9 @@
         }
     </script>
     <script type="module" src="{{ url_for('static', filename='charts.js') }}"></script>
-<<<<<<< HEAD
+{% endblock %}
+
+{% block content %}
     <div class="modal" tabindex="-1" id="question_modal">
         <div class="modal-dialog modal-lg">
             <div class="modal-content">
@@ -76,11 +72,6 @@
         </div>
     </div>
 
-=======
-{% endblock %}
-
-{% block content %}
->>>>>>> cef2e00b
     <div class="container-lg">
         {% if plan_form.errors.items() %}
             <div class="row">
@@ -139,7 +130,6 @@
                 </div>
             </div>
         </div>
-<<<<<<< HEAD
         <div class="row table-responsive rounded" id="timeline">
             <table class="table m-0">
                 <tr class="d-flex">
@@ -165,55 +155,22 @@
                 </tr>
             </table>
         </div>
-=======
-    </div>
-    <div class="row table-responsive" id="timeline">
-        <table class="table">
-            <tr>
-                {% for answer in person.answers %}
-                    {% if answer.state == AnswerState.ANSWERED and answer.person_answer == answer.question.answer %}
-                        <td class="text-center table-success" data-bs-toggle="modal"
-                            data-bs-target="#info_{{ answer.id }}">
-                            C
-                        </td>
-                    {% elif answer.state == AnswerState.ANSWERED and answer.person_answer != answer.question.answer %}
-                        <td class="text-center table-warning" data-bs-toggle="modal"
-                            data-bs-target="#info_{{ answer.id }}">
-                            I
-                        </td>
-                    {% elif answer.state == AnswerState.TRANSFERRED %}
-                        <td class="text-center table-info" data-bs-toggle="modal"
-                            data-bs-target="#info_{{ answer.id }}">
-                            S
-                        </td>
-                    {% elif answer.state == AnswerState.NOT_ANSWERED %}
-                        <td class="text-center table-secondary" data-bs-toggle="modal"
-                            data-bs-target="#info_{{ answer.id }}">
-                            P
-                        </td>
-                    {% endif %}
-                {% endfor %}
-            </tr>
-        </table>
-    </div>
-    <div class="row">
->>>>>>> cef2e00b
         <h3>Subjects</h3>
-        <div class="accordion mt-2" id="groups_stat">
-            {% for name, correct, answered, all, answers in subjects %}
-                <div class="accordion-item">
-                    <h2 class="accordion-header">
-                        <button class="accordion-button collapsed d-block" type="button"
-                                data-bs-toggle="collapse"
-                                data-bs-target="#subj_{{ loop.index }}" aria-expanded="false"
-                                aria-controls="subj_{{ loop.index }}">
-                            <span>{{ name }}</span>
-                            <span class="float-end mx-5 fs-5">
+        <div class="row">
+            <div class="accordion" id="groups_stat">
+                {% for name, correct, answered, all, answers in subjects %}
+                    <div class="accordion-item">
+                        <h2 class="accordion-header">
+                            <button class="accordion-button collapsed d-block" type="button"
+                                    data-bs-toggle="collapse"
+                                    data-bs-target="#subj_{{ loop.index }}" aria-expanded="false"
+                                    aria-controls="subj_{{ loop.index }}">
+                                <span>{{ name }}</span>
+                                <span class="float-end mx-5 fs-5">
                                     <span class="text-success">{{ correct }}</span> /
                                     <span class="text-info">{{ answered }}</span> /
                                     <span class="text-secondary">{{ all }}</span>
                                 </span>
-<<<<<<< HEAD
                             </button>
                         </h2>
                         <div id="subj_{{ loop.index }}" class="accordion-collapse collapse"
@@ -248,51 +205,10 @@
                                     </tr>
                                 </table>
                             </div>
-=======
-                        </button>
-                    </h2>
-                    <div id="subj_{{ loop.index }}" class="accordion-collapse collapse"
-                         data-bs-parent="#groups_stat">
-                        <div class="accordion-body table-responsive">
-                            <table class="table align-middle">
-                                <caption>Last answers</caption>
-                                <tr>
-                                    {% for question, state, correct, incorrect in answers %}
-                                        <td class="text-center col-1">{{ question.text }}</td>
-                                    {% endfor %}
-                                </tr>
-                                <tr>
-                                    {% for question, state, q_correct, q_incorrect in answers %}
-                                        {% if state == "CORRECT" %}
-                                            <td class="text-center table-success">
-                                                <span class="text-success">{{ q_correct }}</span> /
-                                                <span class="text-danger">{{ q_incorrect }}</span>
-                                            </td>
-                                        {% elif state == "INCORRECT" %}
-                                            <td class="text-center table-warning">
-                                                <span class="text-success">{{ q_correct }}</span> /
-                                                <span class="text-danger">{{ q_incorrect }}</span>
-                                            </td>
-                                        {% elif state == "IGNORED" %}
-                                            <td class="text-center table-info">
-                                                <span class="text-success">{{ q_correct }}</span> /
-                                                <span class="text-danger">{{ q_incorrect }}</span>
-                                            </td>
-                                        {% elif state == "NOT_ANSWERED" %}
-                                            <td class="text-center table-secondary">
-                                                <span class="text-success">{{ q_correct }}</span> /
-                                                <span class="text-danger">{{ q_incorrect }}</span>
-                                            </td>
-                                        {% endif %}
-                                    {% endfor %}
-                                </tr>
-                            </table>
->>>>>>> cef2e00b
-                        </div>
-                    </div>
-                </div>
-            {% endfor %}
-        </div>
-    </div>
+                        </div>
+                    </div>
+                {% endfor %}
+            </div>
+        </div>
     </div>
 {% endblock %}