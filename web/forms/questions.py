from flask_wtf import FlaskForm
<<<<<<< HEAD
from wtforms import SubmitField
from wtforms.fields import StringField, DateTimeField, IntegerField, TextAreaField, SelectMultipleField
=======
from wtforms import SubmitField, HiddenField
from wtforms.fields import StringField, SelectField, IntegerField, TextAreaField, SelectMultipleField
>>>>>>> cef2e00b
from wtforms.validators import DataRequired, ValidationError

from ._ext import BasePrefixedForm


class CreateQuestionForm(BasePrefixedForm):
    text = TextAreaField("Text", validators=[DataRequired()])
    subject = StringField("Subject")
    options = TextAreaField("Options (one per line)")
    answer = IntegerField("Answer index")
    groups = SelectMultipleField("Groups")
    level = IntegerField("Difficulty", default=1)
    article = StringField("Article")

    create = SubmitField("Create")

    def validate_answer(self, field):
        if field.data < 1 or field.data > len(self.options.data.splitlines()):
            raise ValidationError("Answer index should be from 1 to options count")


class ImportQuestionForm(BasePrefixedForm):
    import_data = TextAreaField("Data", validators=[DataRequired()])
    subject = StringField("Subject")
    groups = SelectMultipleField("Groups")
    article = StringField("Article")

    import_btn = SubmitField("Create")


<<<<<<< HEAD
class PlanQuestionForm(BasePrefixedForm):
    question_id = IntegerField()
    person_id = IntegerField()
    ask_time = DateTimeField("Ask time", format='%d.%m.%Y %H:%M')

    plan = SubmitField("Plan it")
=======
class EditQuestionForm(BasePrefixedForm):
    id = HiddenField("ID")
    text = TextAreaField("Text", validators=[DataRequired()])
    subject = StringField("Subject")
    options = TextAreaField("Options (one per line)")
    answer = IntegerField("Answer index")
    groups = SelectMultipleField("Groups")
    level = IntegerField("Difficulty", default=1)
    article = StringField("Article")

    save = SubmitField("Save")

    def validate_answer(self, field):
        if field.data < 1 or field.data > len(self.options.data.splitlines()):
            raise ValidationError("Answer index should be from 1 to options count")


class DeleteQuestionForm(BasePrefixedForm):
    id = HiddenField("ID")
    delete = SubmitField("Delete")
>>>>>>> cef2e00b
<|MERGE_RESOLUTION|>--- conflicted
+++ resolved
@@ -1,11 +1,6 @@
 from flask_wtf import FlaskForm
-<<<<<<< HEAD
-from wtforms import SubmitField
+from wtforms import SubmitField, HiddenField
 from wtforms.fields import StringField, DateTimeField, IntegerField, TextAreaField, SelectMultipleField
-=======
-from wtforms import SubmitField, HiddenField
-from wtforms.fields import StringField, SelectField, IntegerField, TextAreaField, SelectMultipleField
->>>>>>> cef2e00b
 from wtforms.validators import DataRequired, ValidationError
 
 from ._ext import BasePrefixedForm
@@ -36,14 +31,14 @@
     import_btn = SubmitField("Create")
 
 
-<<<<<<< HEAD
 class PlanQuestionForm(BasePrefixedForm):
     question_id = IntegerField()
     person_id = IntegerField()
     ask_time = DateTimeField("Ask time", format='%d.%m.%Y %H:%M')
 
     plan = SubmitField("Plan it")
-=======
+
+
 class EditQuestionForm(BasePrefixedForm):
     id = HiddenField("ID")
     text = TextAreaField("Text", validators=[DataRequired()])
@@ -63,5 +58,4 @@
 
 class DeleteQuestionForm(BasePrefixedForm):
     id = HiddenField("ID")
-    delete = SubmitField("Delete")
->>>>>>> cef2e00b
+    delete = SubmitField("Delete")