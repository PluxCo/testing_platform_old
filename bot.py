import datetime
import json
import os
from threading import Thread

from sqlalchemy import select

from models import db_session
from models import users, questions
from models.users import Person
from tools import Settings
from web.forms.users import LoginForm, UserCork, CreateGroupForm
from models.questions import Question, QuestionAnswer
import telebot
from telebot import types
from telebot.types import InlineKeyboardMarkup, InlineKeyboardButton, CallbackQuery, Message, ReplyKeyboardMarkup, \
    KeyboardButton
import time

bot = telebot.TeleBot(os.environ['TGTOKEN'])
people = dict()
question = dict()


@bot.message_handler(commands=["start"])
def start_handler(message):
    start_markup = InlineKeyboardMarkup()
    start_markup.add(InlineKeyboardButton(text='Начать', callback_data='start'))
    bot.send_message(message.from_user.id,
                     'Привет, я бот для тестирования сотрудников 3divi. Перед началом тебе нужно ответить на пару '
                     'вопросов.', reply_markup=start_markup)


@bot.callback_query_handler(func=lambda call: call.data.startswith('start') or call.data.startswith('end'))
def submit_buttons(call: CallbackQuery):
    if call.data == "start":
        # bot.send_sticker(call.message.chat.id,
        #                  'CAACAgIAAxkBAAKNcWS5VJzS8g3EFokDZRtF_6HdZeCWAALDEQACBAfQSWPVxMPrmkD0LwQ')
        message = bot.send_message(call.message.chat.id, 'Введите код доступа')
        bot.edit_message_reply_markup(call.from_user.id, call.message.id, reply_markup=None)
        bot.register_next_step_handler(message, password_check)

    elif call.data == 'end_of_register':
        bot.edit_message_reply_markup(call.from_user.id, call.message.id, reply_markup=None)
        add_new_person(call)


def password_check(message: Message):
    if message.text == Settings()["tg_pin"]:
        person_in_db = False
        with db_session.create_session() as db:
            if db.scalar(select(users.Person).where(users.Person.tg_id == message.chat.id)):
                person_in_db = True
        if not person_in_db:
            msg = bot.send_message(message.chat.id, 'Как тебя зовут(ФИО)?')
            # bot.send_sticker(message.chat.id, 'CAACAgIAAxkBAAKNdWS5VU9aptwvRzgZnng9_waAUpSWAAL1FAAC8Dr5SCliLP4jSEFJLwQ')
            bot.register_next_step_handler(msg, get_information_about_person)
        else:
            bot.send_message(message.chat.id, 'Вы уже зарегестрированы.')
    else:
        # bot.send_sticker(message.chat.id, 'CAACAgIAAxkBAAKNc2S5VOMaQNdzv8bNlXYOuk7r-TSvAALfLAACtZXJS9iN5C8p9Y2cLwQ')
        msg = bot.send_message(message.chat.id, 'Неверный код доступа. Попробуйте ещё раз.')
        bot.register_next_step_handler(msg, password_check)


def get_information_about_person(message: Message):
    full_name = message.text

    if len(full_name.split()) < 3:
        bot.send_message(message.from_user.id,
                         'Неправильный формат ввода. Обратите внимание на то, что нужно ввести Фамилию Имя Отчество. Попробуйте ввести ещё раз.')
        bot.register_next_step_handler(message, get_information_about_person)
    else:
        people[message.from_user.id] = Person()
        people[message.from_user.id].full_name = full_name
        # PEOPLE[message.from_user.id].tg_id = message.from_user.id
        profession_markup = InlineKeyboardMarkup()

        with db_session.create_session() as db:

            for prof in db.scalars(select(users.PersonGroup)):
                profession_markup.add(InlineKeyboardButton(prof.name, callback_data='group_' + str(prof.id)))
            profession_markup.add(InlineKeyboardButton('Завершить', callback_data='end_of_register'))
            bot.send_message(message.from_user.id, 'Выбери группы, к которым ты относишься',
                             reply_markup=profession_markup)


def add_new_person(call: CallbackQuery):
    telegram_id = call.from_user.id
    people[telegram_id].tg_id = telegram_id
    with db_session.create_session() as db:
        db.add(people[telegram_id])
        db.commit()
        bot.send_message(call.message.chat.id,
                         'Опрос пройден успешно. Теперь каждый день тебе будут присылаться тестовые вопросы, на которые '
                         'нужно отвечать) Желаю удачи.')


@bot.callback_query_handler(func=lambda call: call.data.startswith('group'))
def select_groups(call: CallbackQuery):
    with db_session.create_session() as db:

        group_id = int(call.data.split('_')[1])
        groups = db.scalars(select(users.PersonGroup))
        person = people[call.from_user.id]
        current_group = db.scalars(select(users.PersonGroup).where(users.PersonGroup.id == group_id)).first()

        if current_group.id not in [group.id for group in person.groups]:
            person.groups.append(current_group)
        else:
            person.groups.remove([group for group in person.groups if group.id == group_id][0])
        groups_markup = InlineKeyboardMarkup()

        for prof in groups:
            if prof.id in [i.id for i in person.groups]:
                groups_markup.add(InlineKeyboardButton(prof.name + "\U00002713", callback_data='group_' + str(prof.id)))
            else:
                groups_markup.add(InlineKeyboardButton(prof.name, callback_data='group_' + str(prof.id)))

        groups_markup.add(InlineKeyboardButton('Завершить', callback_data='end_of_register'))
    bot.edit_message_reply_markup(call.from_user.id, call.message.id, reply_markup=groups_markup)


# первыйй ответ дня, пять правильых ответов подряд ачивкки

def send_question(person: Person, pending_question: Question):
    markup = InlineKeyboardMarkup()
    options = json.loads(pending_question.options)
    question_text = pending_question.text
    buttons = []
    for answer_index in range(len(options)):
        question_text += '\n' + str(answer_index + 1) + '. ' + options[answer_index]
        buttons.append(InlineKeyboardButton(answer_index + 1, callback_data='answer_' + str(pending_question.id) + '_' +
                                                                            str(answer_index + 1)))
    markup.add(*buttons, InlineKeyboardButton('Не знаю:(', callback_data='answer_' + str(pending_question.id) + '_0', ),
               row_width=len(buttons))
    if person.tg_id not in question.keys():
        question[person.tg_id] = dict()

    question[person.tg_id][pending_question.id] = pending_question
    try:
        bot.send_message(person.tg_id, question_text, reply_markup=markup)
    except:
        pass


@bot.callback_query_handler(func=lambda call: call.data.startswith('answer'))
def check_answer(call: CallbackQuery):
<<<<<<< HEAD
    bot.edit_message_reply_markup(call.from_user.id, call.message.id, reply_markup=None)
    _, question_id, answer_number = call.data.split('_')
    if answer_number == str(question[call.from_user.id][int(question_id)].answer):
        bot.send_message(call.from_user.id, 'Юхуууу, правильный ответ, на тебе котика')
        bot.send_sticker(call.message.chat.id,
                         'CAACAgIAAxkBAAKNcWS5VJzS8g3EFokDZRtF_6HdZeCWAALDEQACBAfQSWPVxMPrmkD0LwQ')
    else:
        if question[call.from_user.id][int(question_id)].article_url:
            bot.send_message(call.from_user.id,
                             'Как жаль, ответ неправильный. Правильный ответ - '
                             + str(question[call.from_user.id][int(question_id)].answer)
                             + '. Вот тебе интересная статья по этой теме.'
                             + '\n' + question[call.from_user.id][int(question_id)].article_url)
        else:
            bot.send_message(call.from_user.id, 'Увы, ответ неправильный, не грустите, вот вам котик. '
                                                'Правильный ответ ' + str(question[call.from_user.id][int(question_id)].answer))
            bot.send_sticker(call.from_user.id,
                             'CAACAgIAAxkBAAKPKGS6egABoGGgMSoZw0FbL4DCE463GgACIxQAAuY5aUuwlIfNRnd6pi8E')
    return answer_number
=======
    with db_session.create_session() as db:
        merged_question = db.merge(question[call.from_user.id])

        bot.edit_message_reply_markup(call.from_user.id, call.message.id, reply_markup=None)
        if call.data.split('_')[1] == str(merged_question.answer):
            bot.send_message(call.from_user.id, 'Юхуууу, правильный ответ, на тебе котика')
            bot.send_sticker(call.message.chat.id,
                             'CAACAgIAAxkBAAKNcWS5VJzS8g3EFokDZRtF_6HdZeCWAALDEQACBAfQSWPVxMPrmkD0LwQ')
        else:
            if merged_question.article_url:
                bot.send_message(call.from_user.id,
                                 'Как жаль, ответ неправильный. Правильный ответ - '
                                 + str(merged_question.answer)
                                 + '. Вот тебе интересная статья по этой теме.'
                                 + '\n' + merged_question.article_url)
            else:
                bot.send_message(call.from_user.id, 'Увы, ответ неправильный, не грустите, вот вам котик. '
                                                    'Правильный ответ ' + str(merged_question.answer))
                bot.send_sticker(call.from_user.id,
                                 'CAACAgIAAxkBAAKPKGS6egABoGGgMSoZw0FbL4DCE463GgACIxQAAuY5aUuwlIfNRnd6pi8E')

        question_id = merged_question.id
        person_answer = int(call.data.split('_')[1])
        person_id = db.scalar(select(users.Person).where(users.Person.tg_id == call.from_user.id)).id
        planned_question = db.scalars(select(questions.QuestionAnswer).where(
            questions.QuestionAnswer.person_id == person_id).where(
            questions.QuestionAnswer.question_id == question_id).where(
            questions.QuestionAnswer.state == questions.AnswerState.TRANSFERRED).order_by(
            questions.QuestionAnswer.ask_time)).first()
        if planned_question is not None:
            planned_question.person_answer = person_answer
            planned_question.state = questions.AnswerState.ANSWERED
            planned_question.answer_time = datetime.datetime.now()
            db.commit()
>>>>>>> 8b705a23


def start_bot():
    def poller():
        bot.polling(none_stop=True)

    bot_th = Thread(target=poller, daemon=True)
    bot_th.start()
    return bot<|MERGE_RESOLUTION|>--- conflicted
+++ resolved
@@ -146,32 +146,12 @@
 
 @bot.callback_query_handler(func=lambda call: call.data.startswith('answer'))
 def check_answer(call: CallbackQuery):
-<<<<<<< HEAD
-    bot.edit_message_reply_markup(call.from_user.id, call.message.id, reply_markup=None)
-    _, question_id, answer_number = call.data.split('_')
-    if answer_number == str(question[call.from_user.id][int(question_id)].answer):
-        bot.send_message(call.from_user.id, 'Юхуууу, правильный ответ, на тебе котика')
-        bot.send_sticker(call.message.chat.id,
-                         'CAACAgIAAxkBAAKNcWS5VJzS8g3EFokDZRtF_6HdZeCWAALDEQACBAfQSWPVxMPrmkD0LwQ')
-    else:
-        if question[call.from_user.id][int(question_id)].article_url:
-            bot.send_message(call.from_user.id,
-                             'Как жаль, ответ неправильный. Правильный ответ - '
-                             + str(question[call.from_user.id][int(question_id)].answer)
-                             + '. Вот тебе интересная статья по этой теме.'
-                             + '\n' + question[call.from_user.id][int(question_id)].article_url)
-        else:
-            bot.send_message(call.from_user.id, 'Увы, ответ неправильный, не грустите, вот вам котик. '
-                                                'Правильный ответ ' + str(question[call.from_user.id][int(question_id)].answer))
-            bot.send_sticker(call.from_user.id,
-                             'CAACAgIAAxkBAAKPKGS6egABoGGgMSoZw0FbL4DCE463GgACIxQAAuY5aUuwlIfNRnd6pi8E')
-    return answer_number
-=======
     with db_session.create_session() as db:
-        merged_question = db.merge(question[call.from_user.id])
+        _, question_id, answer_number = call.data.split('_')
+        merged_question = db.get(Question, int(question_id))
 
         bot.edit_message_reply_markup(call.from_user.id, call.message.id, reply_markup=None)
-        if call.data.split('_')[1] == str(merged_question.answer):
+        if answer_number == str(merged_question.answer):
             bot.send_message(call.from_user.id, 'Юхуууу, правильный ответ, на тебе котика')
             bot.send_sticker(call.message.chat.id,
                              'CAACAgIAAxkBAAKNcWS5VJzS8g3EFokDZRtF_6HdZeCWAALDEQACBAfQSWPVxMPrmkD0LwQ')
@@ -189,7 +169,7 @@
                                  'CAACAgIAAxkBAAKPKGS6egABoGGgMSoZw0FbL4DCE463GgACIxQAAuY5aUuwlIfNRnd6pi8E')
 
         question_id = merged_question.id
-        person_answer = int(call.data.split('_')[1])
+        person_answer = int(answer_number)
         person_id = db.scalar(select(users.Person).where(users.Person.tg_id == call.from_user.id)).id
         planned_question = db.scalars(select(questions.QuestionAnswer).where(
             questions.QuestionAnswer.person_id == person_id).where(
@@ -201,7 +181,6 @@
             planned_question.state = questions.AnswerState.ANSWERED
             planned_question.answer_time = datetime.datetime.now()
             db.commit()
->>>>>>> 8b705a23
 
 
 def start_bot():
