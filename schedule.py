--- conflicted
+++ resolved
@@ -1,16 +1,9 @@
 import datetime
 import enum
-<<<<<<< HEAD
-import math, time
-import random
-
-import numpy as np
-=======
 import json
 import math
 import string
 import time
->>>>>>> 694db24b
 from collections import defaultdict
 from threading import Thread, Timer
 
@@ -55,11 +48,7 @@
 
         options = [fake.sentence(), fake.sentence(), fake.sentence(), fake.sentence()]
         question.options = json.dumps(options, ensure_ascii=False)
-<<<<<<< HEAD
-        question.answer = random.randint(1, 4)
-=======
         question.answer = np.random.randint(1, 5)
->>>>>>> 694db24b
 
         question.level = fake.random_int(min=1, max=5)
         question.article_url = fake.url()
